// @file page.tsx
// @description Blog page for Aiflo. Displays a modern grid of blog posts using HeroUI Card components. Includes an introductory post, features overview, and roadmap, with content sourced from PRD.md.

<<<<<<< HEAD
import { Card, Image } from "@heroui/react";
import { title } from "@/app/components/primitives";
=======
>>>>>>> 5037a0ce
import { Sparkles, Layers, Rocket } from "lucide-react";
import Link from "next/link";
import { blogPosts } from "../../types/blog";
import type { BlogPost } from "../../types/blog";
import { useMemo } from "react";

export default function BlogPage() {
  const sortedBlogPosts = useMemo(() => {
    return [...blogPosts].sort((a, b) => {
      return new Date(b.date).getTime() - new Date(a.date).getTime();
    });
  }, []);

  return (
    <div className="w-full min-h-dvh max-w-6xl mx-auto px-4 py-16 flex flex-col items-center">
      <h1 className="text-4xl md:text-5xl font-extrabold tracking-tight text-center mb-3 bg-clip-text ">
        Aiflo Blog
      </h1>
      <p className="text-lg text-default-600 text-center max-w-2xl mb-10">
        Insights, updates, and news about Aiflo&apos;s unified AI platform.
        Explore features, product updates, and our vision for the future of AI
        accessibility.
      </p>
      <div className="w-full mt-2 grid grid-cols-1 md:grid-cols-2 lg:grid-cols-3 gap-8">
        {sortedBlogPosts.map((post: BlogPost) => (
          <Link
            key={post.id}
            href={`/blog/${post.id}`}
            className="h-full group"
          >
            <div className="flex flex-col h-full bg-white/30 dark:bg-default-50/30 backdrop-blur-2xl border border-white/30 dark:border-default-200/40 shadow-none transition-all duration-200 hover:shadow-md hover:-translate-y-1 cursor-pointer overflow-hidden rounded-2xl">
              <div className="w-full h-40 bg-default-100 flex items-center justify-center overflow-hidden">
                <Image
                  src={post.image}
                  alt={post.imageAlt}
                  className="object-contain w-full h-full"
                />
              </div>
              <div className="flex-1 flex flex-col p-6">
                <h2 className="font-semibold text-lg mb-2 line-clamp-2">
                  {post.title}
                </h2>
                <p className="text-default-600 text-sm mb-4 line-clamp-2">
                  {post.excerpt}
                </p>
                <div className="flex items-center gap-2 mt-auto pt-2">
                  <img
                    src={post.author.avatar}
                    alt={post.author.name}
                    className="w-7 h-7 rounded-full border bg-white"
                  />
                  <span className="text-xs text-default-500">{post.date}</span>
                </div>
              </div>
            </div>
          </Link>
        ))}
      </div>
    </div>
  );
}

export async function generateMetadata() {
  return {
    title: "Blog",
    description:
      "Insights, updates, and news about Aiflo's unified AI platform. Explore features, product updates, and our vision for the future of AI accessibility.",
    openGraph: {
      title: "Blog",
      description:
        "Insights, updates, and news about Aiflo's unified AI platform. Explore features, product updates, and our vision for the future of AI accessibility.",
    },
    twitter: {
      card: "summary_large_image",
      title: "Blog",
      description:
        "Insights, updates, and news about Aiflo's unified AI platform. Explore features, product updates, and our vision for the future of AI accessibility.",
    },
  };
}<|MERGE_RESOLUTION|>--- conflicted
+++ resolved
@@ -1,11 +1,6 @@
 // @file page.tsx
 // @description Blog page for Aiflo. Displays a modern grid of blog posts using HeroUI Card components. Includes an introductory post, features overview, and roadmap, with content sourced from PRD.md.
 
-<<<<<<< HEAD
-import { Card, Image } from "@heroui/react";
-import { title } from "@/app/components/primitives";
-=======
->>>>>>> 5037a0ce
 import { Sparkles, Layers, Rocket } from "lucide-react";
 import Link from "next/link";
 import { blogPosts } from "../../types/blog";
