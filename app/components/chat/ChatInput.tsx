--- conflicted
+++ resolved
@@ -14,11 +14,7 @@
   Spinner,
 } from "@heroui/react";
 import { useTheme } from "next-themes";
-<<<<<<< HEAD
-import { forwardRef, useState, useRef } from "react";
-=======
-import { forwardRef, useEffect, useState } from "react";
->>>>>>> 888ac4e4
+import { forwardRef, useEffect, useState, useRef } from "react";
 import {
   Image as ImageIcon,
   ChevronDown,
@@ -95,6 +91,10 @@
     const [isWebSearchEnabled, setIsWebSearchEnabled] =
       useState(webSearchEnabled);
     const [isImageGenEnabled, setIsImageGenEnabled] = useState(imageGenEnabled);
+
+    useEffect(() => {
+      setIsImageGenEnabled(imageGenEnabled);
+    }, [imageGenEnabled]);
     const [selectedImages, setSelectedImages] = useState<File[]>([]);
     const [imagePreviewUrls, setImagePreviewUrls] = useState<string[]>([]);
     const [uploadedImages, setUploadedImages] = useState<UploadedImageMeta[]>(
@@ -105,10 +105,6 @@
     const [openPreviewIdx, setOpenPreviewIdx] = useState<number | undefined>(
       undefined
     );
-
-    useEffect(() => {
-      setIsImageGenEnabled(imageGenEnabled);
-    }, [imageGenEnabled]);
 
     const toggleWebSearch = () => {
       if (isImageGenEnabled) {
