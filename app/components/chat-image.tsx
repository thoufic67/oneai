// This file exports the Image component, which displays an image with the following features:
// - On click, the image expands into a HeroUI Modal with Framer Motion animation.
// - On modal close, the image animates back to its original position.
// - On hover, a download button (using Lucide Download icon and HeroUI Button) appears to download the image.
// - Uses TailwindCSS for styling, HeroUI for modal/button, Framer Motion for animation, and Lucide for icons.

"use client";
import { useState } from "react";
import {
  Modal,
  ModalContent,
  ModalBody,
  ModalHeader,
  Tooltip,
} from "@heroui/react";
import { Button } from "@heroui/button";
import { Download, X } from "lucide-react";
import { motion } from "framer-motion";

const Image = ({ src, alt }: { src: string; alt: string }) => {
  const [isOpen, setIsOpen] = useState(false);
  const [isHovered, setIsHovered] = useState(false);

  // Download handler
  const handleDownload = () => {
    const link = document.createElement("a");
    link.href = `${src}?download=aiflo-fgenerated-image.webp`;
    link.download = alt || "image";
    document.body.appendChild(link);
    link.click();
    document.body.removeChild(link);
  };

  return (
    <div
      className="relative inline-block group"
      onMouseEnter={() => setIsHovered(true)}
      onMouseLeave={() => setIsHovered(false)}
    >
      <motion.img
        src={src}
        alt={alt || "Image"}
        className="rounded-md max-w-full max-h-[300px] object-contain cursor-pointer transition-shadow group-hover:shadow-lg"
        onClick={() => setIsOpen(true)}
        layoutId={`expandable-image-${src}`}
        whileHover={{ scale: 1.03 }}
      />
      {/* Download button on hover */}

      {isHovered && (
        <motion.div
          initial={{ opacity: 0, y: 10 }}
          animate={{ opacity: 1, y: 0 }}
          exit={{ opacity: 0, y: 10 }}
          transition={{ duration: 0.2 }}
          className="absolute top-2 right-2 z-10"
        >
          <Tooltip content="Download image">
            <Button
              isIconOnly
              size="sm"
              variant="flat"
              className="backdrop-blur-lg bg-white/50 hover:bg-white/30 shadow "
              onPress={handleDownload}
              aria-label="Download image"
            >
              <Download className="w-4 h-4 text-gray-700" />
            </Button>
          </Tooltip>
        </motion.div>
      )}

      {alt && <p className="text-xs text-center text-gray-500 mt-1">{alt}</p>}
      {/* Modal for expanded image */}

      {isOpen && (
        <Modal
          isOpen={isOpen}
          onOpenChange={setIsOpen}
          backdrop="blur"
<<<<<<< HEAD
          // size="full"
=======
>>>>>>> 888ac4e4
          hideCloseButton
          className="flex items-center justify-center shadow-none p-4"
        >
          <ModalContent className="bg-transparent overflow-visible">
            <ModalHeader className="w-full flex items-center justify-end py-4 px-0">
              <div className="flex items-center gap-4 sm:-mr-8">
                <Tooltip content="Download image">
                  <Button
                    isIconOnly
                    size="sm"
                    variant="flat"
                    className="bg-white/50"
                    onPress={handleDownload}
                  >
                    <Download className="w-4 h-4" />
                  </Button>
                </Tooltip>
                <Tooltip content="Close">
                  <Button
                    isIconOnly
                    size="sm"
                    variant="flat"
                    color="default"
                    className="bg-white/50 "
                    onPress={() => setIsOpen(false)}
                  >
                    <X className="w-4 h-4" />
                  </Button>
                </Tooltip>
              </div>
            </ModalHeader>
            <ModalBody className="flex items-center justify-center p-0">
              <motion.img
                src={src}
                alt={alt || "Image"}
<<<<<<< HEAD
                className="rounded-lg min-w-[90%] max-w-[95%] sm:min-w-[50%] sm:max-w-[90%] w-full object-contain"
=======
                className="rounded-lg min-w-[90dvw] max-w-[95dvw] sm:min-w-[50dvw] sm:max-w-[90dvw] sm:max-h-[90dvh] w-full object-contain "
>>>>>>> 888ac4e4
                layoutId={`expandable-image-${src}`}
                initial={{ scale: 0.8, opacity: 0 }}
                animate={{ scale: 1, opacity: 1 }}
                exit={{ scale: 0.8, opacity: 0 }}
                transition={{ type: "spring", stiffness: 300, damping: 30 }}
                style={{ cursor: "zoom-out" }}
              />
            </ModalBody>
          </ModalContent>
        </Modal>
      )}
    </div>
  );
};

export default Image;
export { Image };<|MERGE_RESOLUTION|>--- conflicted
+++ resolved
@@ -78,10 +78,6 @@
           isOpen={isOpen}
           onOpenChange={setIsOpen}
           backdrop="blur"
-<<<<<<< HEAD
-          // size="full"
-=======
->>>>>>> 888ac4e4
           hideCloseButton
           className="flex items-center justify-center shadow-none p-4"
         >
@@ -117,11 +113,7 @@
               <motion.img
                 src={src}
                 alt={alt || "Image"}
-<<<<<<< HEAD
-                className="rounded-lg min-w-[90%] max-w-[95%] sm:min-w-[50%] sm:max-w-[90%] w-full object-contain"
-=======
                 className="rounded-lg min-w-[90dvw] max-w-[95dvw] sm:min-w-[50dvw] sm:max-w-[90dvw] sm:max-h-[90dvh] w-full object-contain "
->>>>>>> 888ac4e4
                 layoutId={`expandable-image-${src}`}
                 initial={{ scale: 0.8, opacity: 0 }}
                 animate={{ scale: 1, opacity: 1 }}
